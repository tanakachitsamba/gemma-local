base_model: meta-llama/Llama-2-7b-hf
dataset_path: ./data/samples/alpaca_tiny.jsonl
output_dir: ./outputs/llama2_7b_lora_demo
lr: 0.0002
batch_size: 8
micro_batch_size: 2
num_epochs: 1
max_length: 512
lora_r: 8
lora_alpha: 16
lora_dropout: 0.05
<<<<<<< HEAD
use_4bit: true  # automatically disabled when no CUDA GPU is detected
# gradient_accumulation_steps: 4  # optional override
=======
use_4bit: true
# gradient_accumulation_steps: 4  # optional override
# Precision is auto-detected: prefers bf16, then fp16, then full precision.
>>>>>>> 9e7af933
<|MERGE_RESOLUTION|>--- conflicted
+++ resolved
@@ -9,11 +9,6 @@
 lora_r: 8
 lora_alpha: 16
 lora_dropout: 0.05
-<<<<<<< HEAD
 use_4bit: true  # automatically disabled when no CUDA GPU is detected
 # gradient_accumulation_steps: 4  # optional override
-=======
-use_4bit: true
-# gradient_accumulation_steps: 4  # optional override
-# Precision is auto-detected: prefers bf16, then fp16, then full precision.
->>>>>>> 9e7af933
+# Precision is auto-detected: prefers bf16, then fp16, then full precision.